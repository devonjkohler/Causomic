--- conflicted
+++ resolved
@@ -1083,14 +1083,10 @@
             raise RuntimeError(f"Model fitting failed: {str(e)}") from e
 
     def intervention(
-<<<<<<< HEAD
-        self, intervention: Dict[str, float], outcome_node, compare_value: float = 0.0
-=======
         self, intervention: Dict[str, float], 
         outcome_node: Union[str, List[str]], 
         compare_value: float = 0.0,
         predictive_samples: Optional[int] = 100,
->>>>>>> 714356ff
     ) -> None:
         """
         Perform interventional analysis to estimate causal effects.
@@ -1105,13 +1101,8 @@
             Dictionary specifying the intervention. Keys are variable names
             and values are the intervention levels.
             Example: {"Treatment": 1.0} or {"Drug_A": 2.0, "Drug_B": 1.5}
-<<<<<<< HEAD
-        outcome_node
-            Name of the outcome variable (or list of outcome nodes) to measure the intervention effect on
-=======
         outcome_node : Union[str, List[str]]
             Name of the outcome variable or list of outcome variables to measure the intervention effect on
->>>>>>> 714356ff
         compare_value : float, default=0.0
             Baseline value for comparison (control condition)
         predictive_samples : int, default=1000
@@ -1158,10 +1149,7 @@
         if self.model is None:
             raise AttributeError("Model must be fitted before performing interventions")
 
-<<<<<<< HEAD
-=======
         # Convert outcome_node to list if it is a string
->>>>>>> 714356ff
         if isinstance(outcome_node, str):
             outcome_node = [outcome_node]
 
